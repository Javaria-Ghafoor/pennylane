# Copyright 2018-2020 Xanadu Quantum Technologies Inc.

# Licensed under the Apache License, Version 2.0 (the "License");
# you may not use this file except in compliance with the License.
# You may obtain a copy of the License at

#     http://www.apache.org/licenses/LICENSE-2.0

# Unless required by applicable law or agreed to in writing, software
# distributed under the License is distributed on an "AS IS" BASIS,
# WITHOUT WARRANTIES OR CONDITIONS OF ANY KIND, either express or implied.
# See the License for the specific language governing permissions and
# limitations under the License.
r"""
Contains the ``MottonenStatePreparation`` template.
"""
import math
import numpy as np

import pennylane as qml

from pennylane.templates.decorator import template
from pennylane.templates.utils import check_shape, get_shape
from pennylane.variable import Variable
from pennylane.wires import Wires


# pylint: disable=len-as-condition,arguments-out-of-order,consider-using-enumerate
def gray_code(rank):
    """Generates the Gray code of given rank.

    Args:
        rank (int): rank of the Gray code (i.e. number of bits)
    """

    def gray_code_recurse(g, rank):
        k = len(g)
        if rank <= 0:
            return

        for i in range(k - 1, -1, -1):
            char = "1" + g[i]
            g.append(char)
        for i in range(k - 1, -1, -1):
            g[i] = "0" + g[i]

        gray_code_recurse(g, rank - 1)

    g = ["0", "1"]
    gray_code_recurse(g, rank - 1)

    return g


def _matrix_M_entry(row, col):
    """Returns one entry for the matrix that maps alpha to theta.

    Args:
        row (int): one-based row number
        col (int): one-based column number

    Returns:
        (float): transformation matrix entry at given row and column
    """
    # (col >> 1) ^ col is the Gray code of col
    b_and_g = row & ((col >> 1) ^ col)
    sum_of_ones = 0
    while b_and_g > 0:
        if b_and_g & 0b1:
            sum_of_ones += 1

        b_and_g = b_and_g >> 1

    return (-1) ** sum_of_ones


def _compute_theta(alpha):
    """Maps the angles alpha of the multi-controlled rotations decomposition of a uniformly-controlled rotation
     to the rotation angles used in the gray-code implementation.

    Args:
        alpha (array[float]): alpha parameters

    Returns:
        (array[float]): rotation angles theta
    """
    k = np.log2(alpha.shape[0])
    factor = 2 ** (-k)

<<<<<<< HEAD
    theta = qml.tape.interfaces.WrapperFunctions.zeros(alpha, alpha.shape)
=======
    theta = np.zeros(alpha.shape, dtype=np.float64)
>>>>>>> f9ece32e

    for row in range(alpha.shape[0]):
        # Use transpose of M:
        entry = sum(_matrix_M_entry(col, row) * alpha[col] for col in range(len(alpha)))
        entry *= factor
        if abs(entry) > 1e-6:
            theta[row] = entry

    return theta


def _uniform_rotation_dagger(gate, alpha, control_wires, target_wire):
<<<<<<< HEAD
    """Applies a sequence of multi-controlled inverse rotations to the target qubit.

    Each of the rotations is conditioned on the control wires being in a
    different computational basis state, so that there are
    `2**len(control_wires)` multi-controlled rotations altogether. The angles
    of the rotations are provided by the alpha vector.

    To implement a multi-controlled rotation, a decomposition based on gray codes is
    used. For more details, see `Möttönen and Vartiainen (2005) <https://arxiv.org/pdf/quant-ph/0504100.pdf>`_.
=======
    """Applies a uniformly-controlled rotation to the target qubit.

    A uniformly-controlled rotation is a sequence of multi-controlled
    rotations, each of which is conditioned on the control qubits being in a different state.
    For example, a uniformly-controlled rotation with two control qubits describes a sequence of
    four multi-controlled rotations, each applying the rotation only if the control qubits
    are in states :math:`|00\rangle`, :math:`|01\rangle`, :math:`|10\rangle`, and :math:`|11\rangle`, respectively.

    To implement a uniformly-controlled rotation using single qubit rotations and CNOT gates,
    a decomposition based on gray codes is used. For this purpose, the multi-controlled rotation
    angles alpha have to be converted into a set of non-controlled rotation angles theta.

    For more details, see `Möttönen and Vartiainen (2005), Fig 7a<https://arxiv.org/pdf/quant-ph/0504100.pdf>`_.
>>>>>>> f9ece32e

    Args:
        gate (~.Operation): gate to be applied, needs to have exactly one parameter
        alpha (array[float]): angles to decompose the uniformly-controlled rotation into multi-controlled rotations
        control_wires (array[int]): wires that act as control
        target_wire (int): wire that acts as target
    """

    theta = _compute_theta(alpha)

    gray_code_rank = len(control_wires)

    if gray_code_rank == 0:
<<<<<<< HEAD
        gate(theta[0], wires=[target_wire])
=======
        if theta[0] != 0.0:
            gate(theta[0], wires=[target_wire])
>>>>>>> f9ece32e
        return

    code = gray_code(gray_code_rank)
    num_selections = len(code)

    control_indices = [
        int(np.log2(int(code[i], 2) ^ int(code[(i + 1) % num_selections], 2)))
        for i in range(num_selections)
    ]

    for i, control_index in enumerate(control_indices):
<<<<<<< HEAD
        gate(theta[i], wires=[target_wire])
=======
        if theta[i] != 0.0:
            gate(theta[i], wires=[target_wire])
>>>>>>> f9ece32e
        qml.CNOT(wires=[control_wires[control_index], target_wire])


def _get_alpha_z(omega, n, k):
<<<<<<< HEAD
    r"""Computes the rotation angles for the Z rotations applied to the k'th qubit.

    .. math::

        \alpha^{z,k}_j = \sum_{l=1}^{2^{j-1}} \frac{\omega_{(2k-1) 2^{j-1}+l} - \omega_{(2k-2) 2^{j-1}+l}}{2^{j-1}}

    Args:
        omega (float): phases of the input
        n (int): total number of qubits
=======
    r"""Computes the rotation angles required to implement the uniformly-controlled Z rotation
    applied to the k'th qubit.

    The angles are related to the phases omega of the desired amplitudes via:

    .. math:: \alpha^{z,k}_j = \sum_{l=1}^{2^{k-1}} \frac{\omega_{(2j-1) 2^{k-1}+l} - \omega_{(2j-2) 2^{k-1}+l}}{2^{k-1}}

    Args:
        omega (float): phases of the state to prepare
        n (int): total number of qubits for the uniformly-controlled rotation
>>>>>>> f9ece32e
        k (int): index of current qubit

    Returns:
        array representing :math:`\alpha^{z,k}`
    """
<<<<<<< HEAD
    alpha_z_k = qml.tape.interfaces.WrapperFunctions.zeros(omega, (2 ** (n - k),))

    for i in range(len(omega)):
        j = int(np.ceil((i+1) * 2 ** (-k)))
        s_condition = 2 ** (k - 1) * (2 * j - 1)
        s_i = 1.0 if (i+1) > s_condition else -1.0
=======
    alpha_z_k = np.zeros((2 ** (n - k),), dtype=np.float64)

    for i in range(len(omega)):
        j = int(np.ceil((i + 1) * 2 ** (-k)))
        s_condition = 2 ** (k - 1) * (2 * j - 1)
        s_i = 1.0 if (i + 1) > s_condition else -1.0
>>>>>>> f9ece32e
        alpha_z_k[j - 1] = alpha_z_k[j - 1] + s_i * omega[i] / 2 ** (k - 1)

    return alpha_z_k


def _get_alpha_y(a, n, k):
<<<<<<< HEAD
    r"""Computes the rotation angles for the Y rotations applied to the k'th qubit.

    The angles are related to a as:

    .. math::

        \alpha^{y,k}_j = 2 \arcsin \left( \frac{\sqrt{ \sum_{l=1}^{2^{k-1}} a_{(2j-1)2^{k-1} +l}^2 } }{\sqrt{ \sum_{l=1}^{2^{k}} a_{(j-1)2^{k} +l}^2 } } \right)

    Args:
        a (float): absolute values of the input
        n (int): total number of qubits
        k (int): index of current qubit (in [1,...,n])
=======
    r"""Computes the rotation angles required to implement the uniformly-controlled Z rotation
    applied to the k'th qubit.

    The angles are related to the absolute values a of the desired amplitudes via:

    .. math:: \alpha^{y,k}_j = 2 \arcsin \sqrt{ \frac{ \sum_{l=1}^{2^{k-1}} a_{(2j-1)2^{k-1} +l}^2  }{ \sum_{l=1}^{2^{k}} a_{(j-1)2^{k} +l}^2  } }

    Args:
        a (float): absolute values of the state to prepare
        n (int): total number of qubits for the uniformly-controlled rotation
        k (int): index of current qubit
>>>>>>> f9ece32e

    Returns:
        array representing :math:`\alpha^{y,k}`
    """

<<<<<<< HEAD
    numerator = qml.tape.interfaces.WrapperFunctions.zeros(a, (2 ** (n - k), ))
    denominator = qml.tape.interfaces.WrapperFunctions.zeros(a, (2 ** (n - k), ))
    alpha = qml.tape.interfaces.WrapperFunctions.zeros(a, (2 ** (n - k), ))

    # compute all numerators/denominators at once for efficiency
    for i in range(len(a)):
        j_ = int(math.ceil((i + 1) / 2 ** k))
        l = (i + 1) - (2 * j_ - 1) * 2 ** (k - 1)
        is_part_numerator = 1 <= l <= 2 ** (k - 1)

        if is_part_numerator:
            numerator[j_ - 1] += a[i] * a[i]
        denominator[j_ - 1] += a[i] * a[i]

    for i in range(len(alpha)):
        if denominator[i] != 0.:
            alpha[i] = numerator[i]/denominator[i]

    return 2 * qml.tape.interfaces.WrapperFunctions.arcsin(qml.tape.interfaces.WrapperFunctions.sqrt(alpha))
=======
    numerator = np.zeros((2 ** (n - k),), dtype=np.float64)
    denominator = np.zeros((2 ** (n - k),), dtype=np.float64)
    alpha = np.zeros((2 ** (n - k),), dtype=np.float64)

    # compute all numerators/denominators at once for efficiency
    for i in range(len(a)):
        j = int(math.ceil((i + 1) / 2 ** k))
        l = (i + 1) - (2 * j - 1) * 2 ** (k - 1)
        is_part_numerator = 1 <= l <= 2 ** (k - 1)

        if is_part_numerator:
            numerator[j - 1] += a[i] * a[i]
        denominator[j - 1] += a[i] * a[i]

    for i in range(len(alpha)):
        if denominator[i] != 0.0:
            alpha[i] = numerator[i] / denominator[i]

    return 2 * np.arcsin(np.sqrt(alpha))
>>>>>>> f9ece32e


@template
def MottonenStatePreparation(state_vector, wires):
    r"""
    Prepares an arbitrary state on the given wires using a decomposition into gates developed
    by `Möttönen et al. (2004) <https://arxiv.org/pdf/quant-ph/0407010.pdf>`_.

    The state is prepared via a sequence
    of "uniformly controlled rotations". A uniformly controlled rotation on a target qubit is
    composed from all possible controlled rotations on said qubit and can be used to address individual
    elements of the state vector. In the work of Mottonen et al., the inverse of their state preparation
    is constructed by first equalizing the phases of the state vector via uniformly controlled Z rotations
    and then rotating the now real state vector into the direction of the state :math:`|0\rangle` via
    uniformly controlled Y rotations.

    This code is adapted from code written by Carsten Blank for PennyLane-Qiskit.

    Args:
        state_vector (array): Input array of shape ``(2^N,)``, where N is the number of wires
            the state preparation acts on. ``N`` must be smaller or equal to the total
            number of wires.
        wires (Iterable or Wires): Wires that the template acts on. Accepts an iterable of numbers or strings, or
            a Wires object.

    Raises:
        ValueError: if inputs do not have the correct format
    """

    ###############
    # Input checks

    wires = Wires(wires)

    n_wires = len(wires)
    expected_shape = (2 ** n_wires,)
    check_shape(
        state_vector,
        expected_shape,
        msg="'state_vector' must be of shape {}; got {}."
        "".format(expected_shape, get_shape(state_vector)),
    )

    # TODO: delete when tape is new core
    if isinstance(state_vector[0], Variable):
        state_vector = np.array([s.val for s in state_vector])

<<<<<<< HEAD
    if isinstance(state_vector, list):
        # input is not trainable, can just turn into a numpy array
        state_vector = np.array(state_vector)

    # check if normalized
    norm = qml.tape.interfaces.WrapperFunctions.sum(qml.tape.interfaces.WrapperFunctions.abs(state_vector)**2)
    if not qml.tape.interfaces.WrapperFunctions.isclose(norm, 1, atol=1e-8):
=======
    # check if normalized
    norm = np.sum(np.abs(state_vector) ** 2)
    if not np.isclose(norm, 1.0, atol=1e-3):
>>>>>>> f9ece32e
        raise ValueError("'state_vector' has to be of length 1.0, got {}".format(norm))

    #######################

<<<<<<< HEAD
    # change ordering of indices, original code was written for IBM machines
    state_vector = qml.tape.interfaces.WrapperFunctions.reshape(state_vector, [2] * n_wires)
    state_vector = qml.tape.interfaces.WrapperFunctions.transpose(state_vector)
    state_vector = qml.tape.interfaces.WrapperFunctions.flatten(state_vector)

    a = qml.tape.interfaces.WrapperFunctions.abs(state_vector)
    omega = qml.tape.interfaces.WrapperFunctions.angle(state_vector)

    # Apply inverse y rotation cascade to prepare correct absolute values
    for k in range(n_wires, 0, -1):
        alpha_y_k = _get_alpha_y(a, n_wires, k)
        control = wires[k:]
        target = wires[k - 1]
        _uniform_rotation_dagger(qml.RY, alpha_y_k, control, target)

    # Apply inverse z rotation cascade to prepare correct phases
=======
    # change ordering of wires, since original code was written for IBM machines
    wires_reverse = wires[::-1]

    a = np.absolute(state_vector)
    omega = np.angle(state_vector)

    # Apply inverse y rotation cascade to prepare correct absolute values of amplitudes
    for k in range(n_wires, 0, -1):
        alpha_y_k = _get_alpha_y(a, n_wires, k)
        control = wires_reverse[k:]
        target = wires_reverse[k - 1]
        _uniform_rotation_dagger(qml.RY, alpha_y_k, control, target)

    # Apply inverse z rotation cascade to prepare correct phases of amplitudes
>>>>>>> f9ece32e
    for k in range(n_wires, 0, -1):
        alpha_z_k = _get_alpha_z(omega, n_wires, k)
        control = wires_reverse[k:]
        target = wires_reverse[k - 1]
        if len(alpha_z_k) > 0:
            _uniform_rotation_dagger(qml.RZ, alpha_z_k, control, target)<|MERGE_RESOLUTION|>--- conflicted
+++ resolved
@@ -87,11 +87,7 @@
     k = np.log2(alpha.shape[0])
     factor = 2 ** (-k)
 
-<<<<<<< HEAD
-    theta = qml.tape.interfaces.WrapperFunctions.zeros(alpha, alpha.shape)
-=======
-    theta = np.zeros(alpha.shape, dtype=np.float64)
->>>>>>> f9ece32e
+    theta = alpha.zeros_like()
 
     for row in range(alpha.shape[0]):
         # Use transpose of M:
@@ -104,17 +100,6 @@
 
 
 def _uniform_rotation_dagger(gate, alpha, control_wires, target_wire):
-<<<<<<< HEAD
-    """Applies a sequence of multi-controlled inverse rotations to the target qubit.
-
-    Each of the rotations is conditioned on the control wires being in a
-    different computational basis state, so that there are
-    `2**len(control_wires)` multi-controlled rotations altogether. The angles
-    of the rotations are provided by the alpha vector.
-
-    To implement a multi-controlled rotation, a decomposition based on gray codes is
-    used. For more details, see `Möttönen and Vartiainen (2005) <https://arxiv.org/pdf/quant-ph/0504100.pdf>`_.
-=======
     """Applies a uniformly-controlled rotation to the target qubit.
 
     A uniformly-controlled rotation is a sequence of multi-controlled
@@ -128,7 +113,6 @@
     angles alpha have to be converted into a set of non-controlled rotation angles theta.
 
     For more details, see `Möttönen and Vartiainen (2005), Fig 7a<https://arxiv.org/pdf/quant-ph/0504100.pdf>`_.
->>>>>>> f9ece32e
 
     Args:
         gate (~.Operation): gate to be applied, needs to have exactly one parameter
@@ -142,12 +126,8 @@
     gray_code_rank = len(control_wires)
 
     if gray_code_rank == 0:
-<<<<<<< HEAD
-        gate(theta[0], wires=[target_wire])
-=======
         if theta[0] != 0.0:
             gate(theta[0], wires=[target_wire])
->>>>>>> f9ece32e
         return
 
     code = gray_code(gray_code_rank)
@@ -159,27 +139,12 @@
     ]
 
     for i, control_index in enumerate(control_indices):
-<<<<<<< HEAD
-        gate(theta[i], wires=[target_wire])
-=======
         if theta[i] != 0.0:
             gate(theta[i], wires=[target_wire])
->>>>>>> f9ece32e
         qml.CNOT(wires=[control_wires[control_index], target_wire])
 
 
 def _get_alpha_z(omega, n, k):
-<<<<<<< HEAD
-    r"""Computes the rotation angles for the Z rotations applied to the k'th qubit.
-
-    .. math::
-
-        \alpha^{z,k}_j = \sum_{l=1}^{2^{j-1}} \frac{\omega_{(2k-1) 2^{j-1}+l} - \omega_{(2k-2) 2^{j-1}+l}}{2^{j-1}}
-
-    Args:
-        omega (float): phases of the input
-        n (int): total number of qubits
-=======
     r"""Computes the rotation angles required to implement the uniformly-controlled Z rotation
     applied to the k'th qubit.
 
@@ -190,47 +155,24 @@
     Args:
         omega (float): phases of the state to prepare
         n (int): total number of qubits for the uniformly-controlled rotation
->>>>>>> f9ece32e
         k (int): index of current qubit
 
     Returns:
         array representing :math:`\alpha^{z,k}`
     """
-<<<<<<< HEAD
-    alpha_z_k = qml.tape.interfaces.WrapperFunctions.zeros(omega, (2 ** (n - k),))
-
-    for i in range(len(omega)):
-        j = int(np.ceil((i+1) * 2 ** (-k)))
-        s_condition = 2 ** (k - 1) * (2 * j - 1)
-        s_i = 1.0 if (i+1) > s_condition else -1.0
-=======
-    alpha_z_k = np.zeros((2 ** (n - k),), dtype=np.float64)
+
+    alpha_z_k = omega.zeros((2 ** (n - k),), dtype=np.float64)
 
     for i in range(len(omega)):
         j = int(np.ceil((i + 1) * 2 ** (-k)))
         s_condition = 2 ** (k - 1) * (2 * j - 1)
         s_i = 1.0 if (i + 1) > s_condition else -1.0
->>>>>>> f9ece32e
         alpha_z_k[j - 1] = alpha_z_k[j - 1] + s_i * omega[i] / 2 ** (k - 1)
 
     return alpha_z_k
 
 
 def _get_alpha_y(a, n, k):
-<<<<<<< HEAD
-    r"""Computes the rotation angles for the Y rotations applied to the k'th qubit.
-
-    The angles are related to a as:
-
-    .. math::
-
-        \alpha^{y,k}_j = 2 \arcsin \left( \frac{\sqrt{ \sum_{l=1}^{2^{k-1}} a_{(2j-1)2^{k-1} +l}^2 } }{\sqrt{ \sum_{l=1}^{2^{k}} a_{(j-1)2^{k} +l}^2 } } \right)
-
-    Args:
-        a (float): absolute values of the input
-        n (int): total number of qubits
-        k (int): index of current qubit (in [1,...,n])
-=======
     r"""Computes the rotation angles required to implement the uniformly-controlled Z rotation
     applied to the k'th qubit.
 
@@ -242,36 +184,14 @@
         a (float): absolute values of the state to prepare
         n (int): total number of qubits for the uniformly-controlled rotation
         k (int): index of current qubit
->>>>>>> f9ece32e
 
     Returns:
         array representing :math:`\alpha^{y,k}`
     """
 
-<<<<<<< HEAD
-    numerator = qml.tape.interfaces.WrapperFunctions.zeros(a, (2 ** (n - k), ))
-    denominator = qml.tape.interfaces.WrapperFunctions.zeros(a, (2 ** (n - k), ))
-    alpha = qml.tape.interfaces.WrapperFunctions.zeros(a, (2 ** (n - k), ))
-
-    # compute all numerators/denominators at once for efficiency
-    for i in range(len(a)):
-        j_ = int(math.ceil((i + 1) / 2 ** k))
-        l = (i + 1) - (2 * j_ - 1) * 2 ** (k - 1)
-        is_part_numerator = 1 <= l <= 2 ** (k - 1)
-
-        if is_part_numerator:
-            numerator[j_ - 1] += a[i] * a[i]
-        denominator[j_ - 1] += a[i] * a[i]
-
-    for i in range(len(alpha)):
-        if denominator[i] != 0.:
-            alpha[i] = numerator[i]/denominator[i]
-
-    return 2 * qml.tape.interfaces.WrapperFunctions.arcsin(qml.tape.interfaces.WrapperFunctions.sqrt(alpha))
-=======
-    numerator = np.zeros((2 ** (n - k),), dtype=np.float64)
-    denominator = np.zeros((2 ** (n - k),), dtype=np.float64)
-    alpha = np.zeros((2 ** (n - k),), dtype=np.float64)
+    numerator = a.zeros((2 ** (n - k),))
+    denominator = a.zeros((2 ** (n - k),))
+    alpha = a.zeros((2 ** (n - k),))
 
     # compute all numerators/denominators at once for efficiency
     for i in range(len(a)):
@@ -287,8 +207,7 @@
         if denominator[i] != 0.0:
             alpha[i] = numerator[i] / denominator[i]
 
-    return 2 * np.arcsin(np.sqrt(alpha))
->>>>>>> f9ece32e
+    return 2 * alpha.arcsin(alpha.sqrt(alpha))
 
 
 @template
@@ -336,46 +255,22 @@
     if isinstance(state_vector[0], Variable):
         state_vector = np.array([s.val for s in state_vector])
 
-<<<<<<< HEAD
     if isinstance(state_vector, list):
         # input is not trainable, can just turn into a numpy array
         state_vector = np.array(state_vector)
 
     # check if normalized
-    norm = qml.tape.interfaces.WrapperFunctions.sum(qml.tape.interfaces.WrapperFunctions.abs(state_vector)**2)
-    if not qml.tape.interfaces.WrapperFunctions.isclose(norm, 1, atol=1e-8):
-=======
-    # check if normalized
-    norm = np.sum(np.abs(state_vector) ** 2)
-    if not np.isclose(norm, 1.0, atol=1e-3):
->>>>>>> f9ece32e
+    norm = state_vector.sum(state_vector.abs(state_vector)**2)
+    if not state_vector.isclose(norm, 1, atol=1e-8):
         raise ValueError("'state_vector' has to be of length 1.0, got {}".format(norm))
 
     #######################
 
-<<<<<<< HEAD
-    # change ordering of indices, original code was written for IBM machines
-    state_vector = qml.tape.interfaces.WrapperFunctions.reshape(state_vector, [2] * n_wires)
-    state_vector = qml.tape.interfaces.WrapperFunctions.transpose(state_vector)
-    state_vector = qml.tape.interfaces.WrapperFunctions.flatten(state_vector)
-
-    a = qml.tape.interfaces.WrapperFunctions.abs(state_vector)
-    omega = qml.tape.interfaces.WrapperFunctions.angle(state_vector)
-
-    # Apply inverse y rotation cascade to prepare correct absolute values
-    for k in range(n_wires, 0, -1):
-        alpha_y_k = _get_alpha_y(a, n_wires, k)
-        control = wires[k:]
-        target = wires[k - 1]
-        _uniform_rotation_dagger(qml.RY, alpha_y_k, control, target)
-
-    # Apply inverse z rotation cascade to prepare correct phases
-=======
     # change ordering of wires, since original code was written for IBM machines
     wires_reverse = wires[::-1]
 
-    a = np.absolute(state_vector)
-    omega = np.angle(state_vector)
+    a = state_vector.absolute(state_vector)
+    omega = state_vector.angle(state_vector)
 
     # Apply inverse y rotation cascade to prepare correct absolute values of amplitudes
     for k in range(n_wires, 0, -1):
@@ -385,7 +280,6 @@
         _uniform_rotation_dagger(qml.RY, alpha_y_k, control, target)
 
     # Apply inverse z rotation cascade to prepare correct phases of amplitudes
->>>>>>> f9ece32e
     for k in range(n_wires, 0, -1):
         alpha_z_k = _get_alpha_z(omega, n_wires, k)
         control = wires_reverse[k:]
