--- conflicted
+++ resolved
@@ -71,13 +71,8 @@
     Args:
         weights (array[float]): The angles of the Pauli word rotations, needs to have length :math:`2^(n+1) - 2`
             where :math:`n` is the number of wires the template acts upon.
-<<<<<<< HEAD
-        wires (List[int]): The wires on which the arbitrary unitary acts. Also accepts
-            :class:`pennylane.wires.Wires` objects.
-=======
         wires (Iterable or Wires): Wires that the template acts on. Accepts an iterable of numbers or strings, or
             a Wires object.
->>>>>>> 3216a878
     """
 
     wires = Wires(wires)
